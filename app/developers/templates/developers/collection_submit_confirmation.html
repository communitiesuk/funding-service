--- conflicted
+++ resolved
@@ -11,11 +11,7 @@
       {% set reference_html %}
         Your reference number
         <br />
-<<<<<<< HEAD
-        <strong data-testid="collection-reference">{{ collection_helper.collection.reference }}</strong>
-=======
-        <strong>{{ submission_helper.reference }}</strong>
->>>>>>> 8cddac33
+        <strong data-testid="submission-reference">{{ submission_helper.reference }}</strong>
       {% endset %}
       {{
         govukPanel({
